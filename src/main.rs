use crate::full_palette::ORANGE;
use chrono::NaiveDate;
use csv::{ReaderBuilder, WriterBuilder};
use plotters::prelude::*;
use std::error::Error;
use std::fs::write;
use std::path::Path;

// Analytics constants
const MOVING_AVERAGE_DAYS: usize = 1400;

// Input and output constants
const REPOSITORY_URL: &str = "https://github.com/bitcoin-tools/btracker";
const INPUT_DATA_PATH_STR: &str = "./resources/data/historical_data.csv";
const INPUT_FAVICON_PATH_STR: &str = "resources/media/favicon.png";
const OUTPUT_DIRECTORY: &str = "output/";
const OUTPUT_CSV_FILENAME: &str = "processed_data.csv";
const OUTPUT_FAVICON_FILENAME: &str = "favicon.png";
const OUTPUT_HTML_FILENAME: &str = "index.html";
const OUTPUT_LINEAR_IMAGE_FILENAME: &str = "200_week_moving_average_linear.png";
const OUTPUT_LOG_IMAGE_FILENAME: &str = "200_week_moving_average_log.png";

// Chart colors and fonts
const CHART_COLOR_BACKGROUND: RGBColor = WHITE;
const CHART_COLOR_PRICE_SERIES: RGBColor = ORANGE;
const CHART_COLOR_WMA_SERIES: RGBColor = BLUE;
const CHART_COLOR_LEGEND_BORDER: RGBColor = BLACK;
const CHART_COLOR_LEGEND_BACKGROUND: RGBColor = WHITE;
const CHART_FONT_LEGEND: (&str, u32) = ("sans-serif", 20);
const CHART_CAPTION_FONT_NAME: &str = "sans-serif";
const CHART_CAPTION_FONT_SIZE: u32 = 32;
const CHART_CAPTION_FONT_STYLE: FontStyle = FontStyle::Normal;
const CHART_CAPTION_FONT_COLOR: RGBColor = BLUE;

// Chart content
const CHART_TITLE: &str = "Price and 200-WMA";
const CHART_LEGEND_PRICE_SERIES_LABEL: &str = "Daily Price";
const CHART_LEGEND_WMA_SERIES_LABEL: &str = "200-WMA";

// Image dimensions
const OUTPUT_IMAGE_WIDTH: u32 = 1024;
const OUTPUT_IMAGE_HEIGHT: u32 = 600;
// TODO: try others like 1024x768, 800x600, 640x480, 320x240, 1280x1024, 1920x1080
const OUTPUT_IMAGES_DIMENSIONS: (u32, u32) = (OUTPUT_IMAGE_WIDTH, OUTPUT_IMAGE_HEIGHT);

#[derive(Debug, Clone)]
struct CleanData {
    date: NaiveDate,
    values: CleanValues,
}

impl CleanData {
    fn new(path: &Path) -> Result<Vec<CleanData>, Box<dyn Error>> {
        let mut clean_data_vec: Vec<CleanData> = Vec::new();

        let mut reader = ReaderBuilder::new()
            .delimiter(b'|')
            .has_headers(true)
            .from_path(path)?;

        for result in reader.records() {
            let record = result?;
            let date_str = format!("{} {} {}", &record[0], &record[1], &record[2]);
            let date = NaiveDate::parse_from_str(&date_str, "%b %d %Y")?;
            let values = CleanValues::new(&record)?;
            clean_data_vec.push(CleanData { date, values });
        }

        Ok(clean_data_vec)
    }
}

#[derive(Debug, Clone)]
struct CleanValues {
    open: f32,
    high: f32,
    low: f32,
    close: f32,
}

impl CleanValues {
    fn new(record: &csv::StringRecord) -> Result<Self, Box<dyn Error>> {
        let open: f32 = record[3].replace(',', "").parse()?;
        let high: f32 = record[4].replace(',', "").parse()?;
        let low: f32 = record[5].replace(',', "").parse()?;
        let close: f32 = record[6].replace(',', "").parse()?;

        Ok(CleanValues {
            open,
            high,
            low,
            close,
        })
    }
}

#[derive(Debug, Clone)]
struct PriceChanges {
    dollar_change_daily: f32,
    percent_change_daily: f32,
    dollar_change_two_hundred_week: f32,
    percent_change_two_hundred_week: f32,
}

impl PriceChanges {
    fn new(clean_data: &[CleanData]) -> Vec<PriceChanges> {
        let mut price_changes_vec: Vec<PriceChanges> = Vec::new();
        for i in 0..clean_data.len() {
            // The previous days' indices can't be greater than len()-1
            let i_previous_1_day = usize::min(i + 1, clean_data.len() - 1);
            let i_previous_1400_days = usize::min(i + 1400, clean_data.len() - 1);
            let price_now = clean_data[i].values.close;
            let price_previous_1_day = clean_data[i_previous_1_day].values.close;
            let price_previous_1400_day = clean_data[i_previous_1400_days].values.close;

            let dollar_change_daily =
                PriceChanges::get_price_change(price_now, price_previous_1_day, false);
            let percent_change_daily =
                PriceChanges::get_price_change(price_now, price_previous_1_day, true);
            let dollar_change_two_hundred_week =
                PriceChanges::get_price_change(price_now, price_previous_1400_day, false);
            let percent_change_two_hundred_week =
                PriceChanges::get_price_change(price_now, price_previous_1400_day, true);
            price_changes_vec.push(PriceChanges {
                dollar_change_daily,
                percent_change_daily,
                dollar_change_two_hundred_week,
                percent_change_two_hundred_week,
            });
        }
        price_changes_vec
    }

    fn get_price_change(price_now: f32, price_previous: f32, report_percent: bool) -> f32 {
        if report_percent {
            100.0 * (price_now / price_previous - 1.0)
        } else {
            price_now - price_previous
        }
    }
}

#[derive(Debug)]
struct CleanDataWithAnalytics {
    date: NaiveDate,
    values: CleanValues,
    price_changes: PriceChanges,
    moving_averages: MovingAverages,
}

impl CleanDataWithAnalytics {
    fn new(clean_data: &[CleanData], moving_average_size: usize) -> Vec<CleanDataWithAnalytics> {
        let price_changes = PriceChanges::new(clean_data);
        let moving_averages = MovingAverages::new(clean_data, moving_average_size);
        clean_data
            .iter()
            .enumerate()
            .map(|(i, row)| CleanDataWithAnalytics {
                date: row.date,
                values: row.values.clone(),
                price_changes: price_changes[i].clone(),
                moving_averages: moving_averages[i].clone(),
            })
            .collect()
    }

    fn create_linear_chart(
        data: &[CleanDataWithAnalytics],
        output_path: &Path,
    ) -> Result<(), Box<dyn Error>> {
        let min_date = Self::min_date(data);
        let max_date = Self::max_date(data);
        let min_value = Self::min_value(data);
        let max_value = Self::max_value(data);

        let root = BitMapBackend::new(output_path, OUTPUT_IMAGES_DIMENSIONS).into_drawing_area();
        root.fill(&CHART_COLOR_BACKGROUND)?;

        let chart_caption_font: TextStyle = FontDesc::new(
            FontFamily::Name(CHART_CAPTION_FONT_NAME),
            f64::from(CHART_CAPTION_FONT_SIZE),
            CHART_CAPTION_FONT_STYLE,
        )
        .color(&CHART_CAPTION_FONT_COLOR);

        let chart_caption_label = format!("Linear scale from {min_date} to {max_date}");
        let mut chart = ChartBuilder::on(&root)
            .caption(chart_caption_label, chart_caption_font.clone())
            .margin(10)
            .x_label_area_size(40)
            .y_label_area_size(40)
            .build_cartesian_2d(min_date..max_date, min_value..max_value)?;

        chart
            .configure_mesh()
            .x_label_formatter(&|date| date.format("%b %Y").to_string())
            .x_max_light_lines(0)
            .y_label_formatter(&|price| format!("{:.0}", price))
            .y_max_light_lines(10)
            .set_all_tick_mark_size(4)
            .draw()?;

        chart
            .draw_series(LineSeries::new(
                data.iter().map(|d| (d.date, d.values.close)),
                &CHART_COLOR_PRICE_SERIES,
            ))?
            .label(CHART_LEGEND_PRICE_SERIES_LABEL)
            .legend(|(x, y)| PathElement::new(vec![(x, y), (x + 20, y)], CHART_COLOR_PRICE_SERIES));

        chart
            .draw_series(
                LineSeries::new(
                    data.iter().map(|d| (d.date, d.moving_averages.close)),
                    &CHART_COLOR_WMA_SERIES,
                )
                .point_size(2),
            )?
            .label(CHART_LEGEND_WMA_SERIES_LABEL)
            .legend(|(x, y)| PathElement::new(vec![(x, y), (x + 20, y)], CHART_COLOR_WMA_SERIES));

        chart
            .configure_series_labels()
            .background_style(CHART_COLOR_LEGEND_BACKGROUND.mix(0.8))
            .border_style(CHART_COLOR_LEGEND_BORDER)
            .label_font(CHART_FONT_LEGEND)
            .position(SeriesLabelPosition::LowerRight)
            .draw()?;

        root.present()?;
        Ok(())
    }

    fn create_log_chart(
        data: &[CleanDataWithAnalytics],
        output_path: &Path,
    ) -> Result<(), Box<dyn Error>> {
        let min_date = Self::min_date(data);
        let max_date = Self::max_date(data);
        let min_value = Self::min_value(data);
        let max_value = Self::max_value(data);

        let root = BitMapBackend::new(output_path, OUTPUT_IMAGES_DIMENSIONS).into_drawing_area();
        root.fill(&CHART_COLOR_BACKGROUND)?;

        let chart_caption_font: TextStyle = FontDesc::new(
            FontFamily::Name(CHART_CAPTION_FONT_NAME),
            f64::from(CHART_CAPTION_FONT_SIZE),
            CHART_CAPTION_FONT_STYLE,
        )
        .color(&CHART_CAPTION_FONT_COLOR);

        let chart_caption_label = format!("Log scale from {min_date} to {max_date}");
        let mut chart = ChartBuilder::on(&root)
            .caption(chart_caption_label, chart_caption_font.clone())
            .margin(10)
            .x_label_area_size(40)
            .y_label_area_size(40)
            .build_cartesian_2d(min_date..max_date, (min_value..max_value).log_scale())?;

        chart
            .configure_mesh()
            .x_label_formatter(&|date| date.format("%b %Y").to_string())
            .x_max_light_lines(0)
            .y_label_formatter(&|price| format!("{price:.0}"))
            .set_all_tick_mark_size(4)
            .draw()?;

        chart
            .draw_series(LineSeries::new(
                data.iter().map(|d| (d.date, d.values.close)),
                &CHART_COLOR_PRICE_SERIES,
            ))?
            .label(CHART_LEGEND_PRICE_SERIES_LABEL)
            .legend(|(x, y)| PathElement::new(vec![(x, y), (x + 20, y)], CHART_COLOR_PRICE_SERIES));

        chart
            .draw_series(
                LineSeries::new(
                    data.iter().map(|d| (d.date, d.moving_averages.close)),
                    &CHART_COLOR_WMA_SERIES,
                )
                .point_size(2),
            )?
            .label(CHART_LEGEND_WMA_SERIES_LABEL)
            .legend(|(x, y)| PathElement::new(vec![(x, y), (x + 20, y)], CHART_COLOR_WMA_SERIES));

        chart
            .configure_series_labels()
            .background_style(CHART_COLOR_LEGEND_BACKGROUND.mix(0.8))
            .border_style(CHART_COLOR_LEGEND_BORDER)
            .label_font(CHART_FONT_LEGEND)
            .position(SeriesLabelPosition::MiddleRight)
            .draw()?;

        root.present()?;
        Ok(())
    }

    fn save_to_csv(data: &[CleanDataWithAnalytics], path: &Path) -> Result<(), Box<dyn Error>> {
        let mut writer = WriterBuilder::new().from_path(path)?;

        writer.write_record([
            "Date",
            "Open",
            "High",
            "Low",
            "Close",
            "Price_Change_Dollar_Daily",
            "Price_Change_Percent_Daily",
            "Price_Change_Dollar_200_Weeks",
            "Price_Change_Percent_200_Weeks",
            "200_WMA_Open",
            "200_WMA_High",
            "200_WMA_Low",
            "200_WMA_Close",
        ])?;

        data.iter().try_for_each(|row| {
            writer.write_record(&[
                row.date.to_string(),
                format!("{:.2}", row.values.open),
                format!("{:.2}", row.values.high),
                format!("{:.2}", row.values.low),
                format!("{:.2}", row.values.close),
                format!("{:.2}", row.price_changes.dollar_change_daily),
                format!("{:.2}", row.price_changes.percent_change_daily),
                format!("{:.2}", row.price_changes.dollar_change_two_hundred_week),
                format!("{:.2}", row.price_changes.percent_change_two_hundred_week),
                format!("{:.2}", row.moving_averages.open),
                format!("{:.2}", row.moving_averages.high),
                format!("{:.2}", row.moving_averages.low),
                format!("{:.2}", row.moving_averages.close),
            ])
        })?;

        writer.flush()?;
        Ok(())
    }

    fn min_close(data: &[CleanDataWithAnalytics]) -> f32 {
        data.iter()
            .map(|d| d.values.close)
            .fold(f32::INFINITY, f32::min)
    }

    fn min_close_wma(data: &[CleanDataWithAnalytics]) -> f32 {
        data.iter()
            .map(|d| d.moving_averages.close)
            .fold(f32::INFINITY, f32::min)
    }

    fn max_close(data: &[CleanDataWithAnalytics]) -> f32 {
        data.iter()
            .map(|d| d.values.close)
            .fold(f32::NEG_INFINITY, f32::max)
    }

    fn max_close_wma(data: &[CleanDataWithAnalytics]) -> f32 {
        data.iter()
            .map(|d| d.moving_averages.close)
            .fold(f32::NEG_INFINITY, f32::max)
    }

    fn min_value(data: &[CleanDataWithAnalytics]) -> f32 {
        f32::min(Self::min_close(data), Self::min_close_wma(data))
    }

    fn max_value(data: &[CleanDataWithAnalytics]) -> f32 {
        f32::max(Self::max_close(data), Self::max_close_wma(data))
    }

    fn min_date(data: &[CleanDataWithAnalytics]) -> NaiveDate {
        data.iter()
            .map(|d| d.date)
            .fold(NaiveDate::MAX, NaiveDate::min)
    }

    fn max_date(data: &[CleanDataWithAnalytics]) -> NaiveDate {
        data.iter()
            .map(|d| d.date)
            .fold(NaiveDate::MIN, NaiveDate::max)
    }
}

#[derive(Debug, Clone)]
struct MovingAverages {
    open: f32,
    high: f32,
    low: f32,
    close: f32,
}

impl MovingAverages {
    fn new(clean_data: &[CleanData], moving_average_size: usize) -> Vec<MovingAverages> {
        let mut moving_averages: Vec<MovingAverages> = Vec::new();
        for i in 0..clean_data.len() {
            let mut sum_open = 0.0;
            let mut sum_high = 0.0;
            let mut sum_low = 0.0;
            let mut sum_close = 0.0;

            // The size is the number of days for the weekly moving average calculation.
            //   As a proxy for 200 weeks, we use 1400 days for the simple moving average.
            //   The dates are in reverse chronological order with the newest first.
            //   For most of the data, we will use a size of 1400 days. But for the last
            //   1400 days, we will use the actual number of days available in the data.
            //   The j_start and j_end variables are used to calculate the sum of the
            //   prices for the moving average. The j_ notation refers to for loop syntax.
            //   The j_start is the index of the first row for the moving average.
            //   The j_end is the index of the row after the last row for the moving average.
            //   Meaning for most of the data, j_end is the same as j_start + 1400.
            //   The j_size is the number of rows to include in the moving average.
            //   j_start is includive, so the first row to average is j_start.
            //   j_end is exclusive, so the last row to average is j_end - 1.
            let j_start = i;
            let j_size = usize::min(moving_average_size, clean_data.len() - i);
            let j_end = i + j_size;

            for row in clean_data.iter().take(j_end).skip(j_start) {
                sum_open += row.values.open;
                sum_high += row.values.high;
                sum_low += row.values.low;
                sum_close += row.values.close;
            }

            moving_averages.push(MovingAverages {
                open: format!("{:.2}", sum_open / j_size as f32).parse().unwrap(),
                high: format!("{:.2}", sum_high / j_size as f32).parse().unwrap(),
                low: format!("{:.2}", sum_low / j_size as f32).parse().unwrap(),
                close: format!("{:.2}", sum_close / j_size as f32).parse().unwrap(),
            });
        }
        moving_averages
    }
}

fn main() -> Result<(), Box<dyn Error>> {
    let raw_data_path: &Path = Path::new(INPUT_DATA_PATH_STR);
    let clean_data = CleanData::new(raw_data_path)?;
    let clean_data_with_analytics = CleanDataWithAnalytics::new(&clean_data, MOVING_AVERAGE_DAYS);

    println!("Loaded {} rows of data", clean_data_with_analytics.len());
    clean_data_with_analytics
        .iter()
        .take(4)
        .enumerate()
        .for_each(|(i, row)| {
            println!("Row +{i} of clean data: {row:?}");
        });
    clean_data_with_analytics
        .iter()
        .rev()
        .take(4)
        .rev()
        .enumerate()
        .for_each(|(i, row)| {
            println!("Row -{} of clean data: {:?}", 4 - i, row);
        });

    std::fs::create_dir_all(OUTPUT_DIRECTORY)?;

    let input_favicon_path = Path::new(INPUT_FAVICON_PATH_STR);
    let output_favicon_path = Path::new(OUTPUT_DIRECTORY).join(OUTPUT_FAVICON_FILENAME);
    std::fs::copy(input_favicon_path, output_favicon_path)?;

    let output_csv_path = Path::new(OUTPUT_DIRECTORY).join(OUTPUT_CSV_FILENAME);
    CleanDataWithAnalytics::save_to_csv(&clean_data_with_analytics, &output_csv_path)?;

    let output_linear_image_path = Path::new(OUTPUT_DIRECTORY).join(OUTPUT_LINEAR_IMAGE_FILENAME);
    CleanDataWithAnalytics::create_linear_chart(
        &clean_data_with_analytics,
        &output_linear_image_path,
    )?;

    let output_log_image_path = Path::new(OUTPUT_DIRECTORY).join(OUTPUT_LOG_IMAGE_FILENAME);
    CleanDataWithAnalytics::create_log_chart(&clean_data_with_analytics, &output_log_image_path)?;

    // Generate HTML table rows
    let table_rows: String = clean_data_with_analytics
        .iter()
        .map(|d| {
            format!(
                "<tr>
                    <td>{}</td>
                    <td>{:.2}</td>
                    <td>{:.2}</td>
                    <td>{:.2}</td>
                    <td>{:.2}</td>
                    <td>{:.2}</td>
<<<<<<< HEAD
=======
                    <td>{:.1} %</td>
                    <td>{:.2} </td>
                    <td>{:.1} %</td>
                    <td>{:.2}</td>
                    <td>{:.2}</td>
                    <td>{:.2}</td>
                    <td>{:.2}</td>
>>>>>>> b940f99e
                </tr>",
                d.date,
                d.values.open,
                d.values.high,
                d.values.low,
                d.values.close,
<<<<<<< HEAD
=======
                d.price_changes.dollar_change_daily,
                d.price_changes.percent_change_daily,
                d.price_changes.dollar_change_two_hundred_week,
                d.price_changes.percent_change_two_hundred_week,
                d.moving_averages.open,
                d.moving_averages.high,
                d.moving_averages.low,
>>>>>>> b940f99e
                d.moving_averages.close
            )
        })
        .collect::<Vec<String>>()
        .join("\n");

    // Generate HTML output
    let output_csv_url: String = format!("{REPOSITORY_URL}/raw/gh-pages/{OUTPUT_CSV_FILENAME}");
    let output_html_path = Path::new(OUTPUT_DIRECTORY).join(OUTPUT_HTML_FILENAME);
    let html_content = format!(
        "<!DOCTYPE html>
        <html>
            <head>
                <title>{CHART_TITLE}</title>
                <link rel='icon' type='image/png' href='{OUTPUT_FAVICON_FILENAME}'>
                <style>
                    img {{
                        border: 2px solid black;
                    }}
                    table {{
                        border-color: black;
                        border-style: solid;
                        border-width: 1px;
                    }}
                    th {{
                        border: 1px solid black;
                        padding: 5px;
                        vertical-align: bottom;
                    }}
                    td {{
                        border: 1px solid black;
                        padding: 5px;
                        text-align: right;
                    }}
                </style>
            </head>
            <body>
                <h1>{CHART_TITLE}</h1>
                <a href='{REPOSITORY_URL}'>Link to the btracker repo</a>
                <br><br>
                <img src='{OUTPUT_LINEAR_IMAGE_FILENAME}' alt='Linear Chart'>
                <br><br>
                <img src='{OUTPUT_LOG_IMAGE_FILENAME}' alt='Log Chart'>
                <br><br>
                <a href='{output_csv_url}'>Link to CSV data</a>
                <br><br>
                <table>
                    <tr>
                        <th rowspan='2'>Date</th>
                        <th colspan='4'>Daily Prices</th>
<<<<<<< HEAD
                        <th>Moving Average</th>
=======
                        <th colspan='4'>Price Changes</th>
                        <th colspan='4'>200-Week Moving Averages</th>
>>>>>>> b940f99e
                    </tr>
                    <tr>
                        <th>Open</th>
                        <th>High</th>
                        <th>Low</th>
                        <th>Close</th>
<<<<<<< HEAD
                        <th>200-Week</th>
=======
                        <th>Daily $</th>
                        <th>Daily %</th>
                        <th>200wk $</th>
                        <th>200wk %</th>
                        <th>Open</th>
                        <th>High</th>
                        <th>Low</th>
                        <th>Close</th>
>>>>>>> b940f99e
                    </tr>
                    {table_rows}
                </table>
            </body>
        </html>"
    );
    write(output_html_path, html_content)?;

    Ok(())
}<|MERGE_RESOLUTION|>--- conflicted
+++ resolved
@@ -488,32 +488,20 @@
                     <td>{:.2}</td>
                     <td>{:.2}</td>
                     <td>{:.2}</td>
-<<<<<<< HEAD
-=======
                     <td>{:.1} %</td>
                     <td>{:.2} </td>
                     <td>{:.1} %</td>
                     <td>{:.2}</td>
-                    <td>{:.2}</td>
-                    <td>{:.2}</td>
-                    <td>{:.2}</td>
->>>>>>> b940f99e
                 </tr>",
                 d.date,
                 d.values.open,
                 d.values.high,
                 d.values.low,
                 d.values.close,
-<<<<<<< HEAD
-=======
                 d.price_changes.dollar_change_daily,
                 d.price_changes.percent_change_daily,
                 d.price_changes.dollar_change_two_hundred_week,
                 d.price_changes.percent_change_two_hundred_week,
-                d.moving_averages.open,
-                d.moving_averages.high,
-                d.moving_averages.low,
->>>>>>> b940f99e
                 d.moving_averages.close
             )
         })
@@ -564,30 +552,19 @@
                     <tr>
                         <th rowspan='2'>Date</th>
                         <th colspan='4'>Daily Prices</th>
-<<<<<<< HEAD
+                        <th colspan='4'>Price Changes</th>
                         <th>Moving Average</th>
-=======
-                        <th colspan='4'>Price Changes</th>
-                        <th colspan='4'>200-Week Moving Averages</th>
->>>>>>> b940f99e
                     </tr>
                     <tr>
                         <th>Open</th>
                         <th>High</th>
                         <th>Low</th>
                         <th>Close</th>
-<<<<<<< HEAD
-                        <th>200-Week</th>
-=======
                         <th>Daily $</th>
                         <th>Daily %</th>
                         <th>200wk $</th>
                         <th>200wk %</th>
-                        <th>Open</th>
-                        <th>High</th>
-                        <th>Low</th>
-                        <th>Close</th>
->>>>>>> b940f99e
+                        <th>200wk</th>
                     </tr>
                     {table_rows}
                 </table>
