--- conflicted
+++ resolved
@@ -582,16 +582,10 @@
                         <tr>
                             <th rowspan='2'>Date</th>
                             <th colspan='4'>Daily Prices</th>
-<<<<<<< HEAD
                             <th rowspan='2'>200-Week<br>Moving Average</th>
-                            <th colspan='2'>Change in 1 Day</th>
-                            <th colspan='2'>Change in 200 Weeks</th>
-=======
-                            <th rowspan='2'>200-Week Moving Average</th>
                             <th colspan='2'>Same-Day Swing</th>
                             <th colspan='2'>1-Day Change</th>
                             <th colspan='2'>200-Week Change</th>
->>>>>>> 1f362a37
                         </tr>
                         <tr>
                             <th>Open</th>
