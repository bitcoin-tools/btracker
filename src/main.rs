--- conflicted
+++ resolved
@@ -308,7 +308,6 @@
         BitMapBackend::new(&output_linear_image_path, OUTPUT_IMAGES_DIMENSIONS).into_drawing_area();
     root_linear.fill(&CHART_COLOR_BACKGROUND)?;
 
-<<<<<<< HEAD
     let chart_caption_font: TextStyle = FontDesc::new(
         FontFamily::Name(CHART_CAPTION_FONT_NAME),
         f64::from(CHART_CAPTION_FONT_SIZE),
@@ -316,10 +315,7 @@
     )
     .color(&CHART_CAPTION_FONT_COLOR);
 
-    let chart_caption_label_linear = format!("Linear scale from {} to {}", min_date, max_date);
-=======
-    let chart_caption_linear = format!("Linear scale from {min_date} to {max_date}");
->>>>>>> 7325bd52
+    let chart_caption_label_linear = format!("Linear scale from {min_date} to {max_date}");
 
     let mut chart_linear = ChartBuilder::on(&root_linear)
         .caption(chart_caption_label_linear, chart_caption_font.clone())
@@ -376,11 +372,8 @@
         BitMapBackend::new(&output_log_image_path, OUTPUT_IMAGES_DIMENSIONS).into_drawing_area();
     root_log.fill(&CHART_COLOR_BACKGROUND)?;
 
-<<<<<<< HEAD
-    let chart_caption_label_log = format!("Log scale from {} to {}", min_date, max_date);
-=======
-    let chart_caption_log = format!("Log scale from {min_date} to {max_date}");
->>>>>>> 7325bd52
+
+    let chart_caption_label_log = format!("Log scale from {min_date} to {max_date}");
 
     let mut chart_log = ChartBuilder::on(&root_log)
         .caption(chart_caption_label_log, chart_caption_font.clone())
