--- conflicted
+++ resolved
@@ -996,60 +996,12 @@
         format!("{REPOSITORY_URL}/raw/gh-pages/{OUTPUT_PRICE_ANALYTICS_CSV_FILENAME}");
     let output_html_path = Path::new(OUTPUT_DIRECTORY).join(OUTPUT_HTML_FILENAME);
     let html_content = format!(
-<<<<<<< HEAD
 "<!DOCTYPE html>
 <html>
   <head>
     <title>{CHART_TITLE}</title>
     <link rel='icon' type='image/png' href='{OUTPUT_FAVICON_FILENAME}'>
-                <style>
-                    tr.histogram-footer {{
-                        background-color: whitesmoke;
-                        border: 2px solid black;
-                        font-weight: bold;
-                    }}
-                    th.wma-column {{
-                        background-color: whitesmoke;
-                        border: 3px solid blue;
-                        padding: 7px;
-                    }}
-                    td.wma-column {{
-                        background-color: whitesmoke;
-                        border-left: 3px solid blue;
-                        border-right: 3px solid blue;
-                        font-weight: bold;
-                    }}
-                    img {{
-                        border: 2px solid black;
-                    }}
-                    table {{
-                        border-color: black;
-                        border-style: solid;
-                        border-width: 1px;
-                    }}
-                    th {{
-                        border: 1px solid black;
-                        padding: 5px;
-                        vertical-align: bottom;
-                        position: sticky;
-                        top: 0;
-                        background-color: whitesmoke;
-                    }}
-                    td {{
-                        border: 1px solid black;
-                        padding: 5px;
-                        text-align: right;
-                    }}
-                    .inline-table {{
-                        display: inline-block;
-                        margin-right: 20px;
-                        vertical-align: top;
-                    }}
-                    .scrollable-table {{
-                        height: 500px;
-                        overflow: auto;
-                    }}
-                </style>
+    <link rel='stylesheet' href='style.css'>
   </head>
   <body>
     <h1>{CHART_TITLE}</h1>
@@ -1100,64 +1052,6 @@
     </div>
   </body>
 </html>"
-=======
-        "<!DOCTYPE html>
-        <html>
-            <head>
-                <title>{CHART_TITLE}</title>
-                <link rel='icon' type='image/png' href='{OUTPUT_FAVICON_FILENAME}'>
-                <link rel='stylesheet' href='style.css'>
-            </head>
-            <body>
-                <h1>{CHART_TITLE}</h1>
-                <a href='{REPOSITORY_URL}'>Link to the btracker repo</a>
-                <br><br>
-                <img src='{OUTPUT_LINEAR_IMAGE_FILENAME}' alt='Linear Chart'>
-                <br><br>
-                <img src='{OUTPUT_LOG_IMAGE_FILENAME}' alt='Log Chart'>
-                <br><br>
-                <img src='{OUTPUT_HISTOGRAM_IMAGE_FILENAME}' alt='Price Changes Histogram'>
-                <br><br>
-                {yearly_summary_html_table}
-                {histogram_html_table}
-                <br><br>
-                <a href='{output_price_analytics_csv_url}'>Link to Price Analytics data</a>
-                <br><br>
-                <div class='scrollable-table'>
-                    <table>
-                        <thead>
-                            <tr>
-                                <th rowspan='2'>Date</th>
-                                <th colspan='4'>Daily Prices</th>
-                                <th rowspan='2' class='wma-column'>200-Week<br>Moving<br>Average</th>
-                                <th colspan='2'>200-WMA Change</th>
-                                <th colspan='2'>200-Week Change</th>
-                                <th colspan='2'>Same-Day Swing</th>
-                                <th colspan='2'>1-Day Change</th>
-                            </tr>
-                            <tr>
-                                <th>Open</th>
-                                <th>High</th>
-                                <th>Low</th>
-                                <th>Close</th>
-                                <th>$ Change</th>
-                                <th>% Change</th>
-                                <th>$ Change</th>
-                                <th>% Change</th>
-                                <th>$ Change</th>
-                                <th>% Change</th>
-                                <th>$ Change</th>
-                                <th>% Change</th>
-                            </tr>
-                        </thead>
-                        <tbody>
-    {table_rows}
-                        </tbody>
-                    </table>
-                </div>
-            </body>
-        </html>"
->>>>>>> 2eae1840
     );
     write(output_html_path, html_content)?;
 
