use chrono::NaiveDate;
use csv::{ReaderBuilder, WriterBuilder};
use plotters::prelude::*;
use serde::{Deserialize, Serialize};
use std::error::Error;
use std::fs::write;
use std::path::Path;

// Analytics constants
const MOVING_AVERAGE_DAYS: usize = 1400;

// Input and output constants
const INPUT_DATA_PATH_STR: &str = "./resources/data/historical_data.csv";
const OUTPUT_DIRECTORY: &str = "output/";
const OUTPUT_CSV_FILENAME: &str = "clean_data_with_analytics.csv";
const OUTPUT_HTML_FILENAME: &str = "index.html";
const OUTPUT_LINEAR_IMAGE_FILENAME: &str = "200_week_moving_average_linear.png";
const OUTPUT_LOG_IMAGE_FILENAME: &str = "200_week_moving_average_log.png";

// Chart constants
const CHART_COLOR_BACKGROUND: RGBColor = WHITE;
const CHART_COLOR_PRICE_SERIES: RGBColor = BLUE;
const CHART_COLOR_WMA_SERIES: RGBColor = RED;
const CHART_FONT: (&str, u32) = ("sans-serif", 20);
const CHART_TITLE: &str = "Price and 200-WMA";

// Image dimensions
const OUTPUT_IMAGE_WIDTH: u32 = 1024;
const OUTPUT_IMAGE_HEIGHT: u32 = 600;
// TODO: try others like 1024x768, 800x600, 640x480, 320x240, 1280x1024, 1920x1080
const OUTPUT_IMAGES_DIMENSIONS: (u32, u32) = (OUTPUT_IMAGE_WIDTH, OUTPUT_IMAGE_HEIGHT);

#[derive(Debug, Deserialize)]
struct RawData {
    #[serde(rename = "Month")]
    month: String,
    #[serde(rename = "Day")]
    day: String,
    #[serde(rename = "Year")]
    year: String,
    #[serde(rename = "Open")]
    open: String,
    #[serde(rename = "High")]
    high: String,
    #[serde(rename = "Low")]
    low: String,
    #[serde(rename = "Close")]
    close: String,
}

impl RawData {
    fn new(path: &Path) -> Result<Vec<RawData>, Box<dyn Error>> {
        let mut reader = ReaderBuilder::new().delimiter(b'|').from_path(path)?;
        let raw_data: Vec<RawData> = reader.deserialize().collect::<Result<_, _>>()?;
        Ok(raw_data)
    }
}

#[derive(Debug, Clone)]
struct CleanData {
    date: NaiveDate,
    open: f32,
    high: f32,
    low: f32,
    close: f32,
}

impl CleanData {
    fn new(raw_data: &[RawData]) -> Result<Vec<CleanData>, Box<dyn Error>> {
        raw_data
            .iter()
            .map(|row| {
                let date_str = format!("{} {} {}", row.month, row.day, row.year);
                let date = NaiveDate::parse_from_str(&date_str, "%b %d %Y")?;
                let open: f32 = row.open.replace(",", "").parse()?;
                let high: f32 = row.high.replace(",", "").parse()?;
                let low: f32 = row.low.replace(",", "").parse()?;
                let close: f32 = row.close.replace(",", "").parse()?;
                Ok(CleanData {
                    date,
                    open,
                    high,
                    low,
                    close,
                })
            })
            .collect()
    }
}

#[derive(Debug, Serialize)]
struct CleanDataWithAnalytics {
    date: NaiveDate,
    open: f32,
    high: f32,
    low: f32,
    close: f32,
    open_two_hundred_wma: f32,
    high_two_hundred_wma: f32,
    low_two_hundred_wma: f32,
    close_two_hundred_wma: f32,
}

impl CleanDataWithAnalytics {
    fn new(clean_data: &[CleanData], moving_average_size: usize) -> Vec<CleanDataWithAnalytics> {
        let moving_averages = MovingAverages::new(clean_data, moving_average_size);
        clean_data
            .iter()
            .enumerate()
            .map(|(i, row)| CleanDataWithAnalytics {
                date: row.date,
                open: row.open,
                high: row.high,
                low: row.low,
                close: row.close,
                open_two_hundred_wma: moving_averages[i].open,
                high_two_hundred_wma: moving_averages[i].high,
                low_two_hundred_wma: moving_averages[i].low,
                close_two_hundred_wma: moving_averages[i].close,
            })
            .collect()
    }

    fn save_to_csv(data: &[CleanDataWithAnalytics], path: &Path) -> Result<(), Box<dyn Error>> {
        let mut writer = WriterBuilder::new().from_path(path)?;
        data.iter()
            .try_for_each(|record| writer.serialize(record))?;
        writer.flush()?;
        Ok(())
    }

    fn min_close(data: &[CleanDataWithAnalytics]) -> f32 {
        data.iter().map(|d| d.close).fold(f32::INFINITY, f32::min)
    }

    fn min_close_wma(data: &[CleanDataWithAnalytics]) -> f32 {
        data.iter()
            .map(|d| d.close_two_hundred_wma)
            .fold(f32::INFINITY, f32::min)
    }

    fn max_close(data: &[CleanDataWithAnalytics]) -> f32 {
        data.iter()
            .map(|d| d.close)
            .fold(f32::NEG_INFINITY, f32::max)
    }

    fn max_close_wma(data: &[CleanDataWithAnalytics]) -> f32 {
        data.iter()
            .map(|d| d.close_two_hundred_wma)
            .fold(f32::NEG_INFINITY, f32::max)
    }

    fn min_value(data: &[CleanDataWithAnalytics]) -> f32 {
        f32::min(Self::min_close(data), Self::min_close_wma(data))
    }

    fn max_value(data: &[CleanDataWithAnalytics]) -> f32 {
        f32::max(Self::max_close(data), Self::max_close_wma(data))
    }

    fn min_date(data: &[CleanDataWithAnalytics]) -> NaiveDate {
        data.iter()
            .map(|d| d.date)
            .fold(NaiveDate::MAX, NaiveDate::min)
    }

    fn max_date(data: &[CleanDataWithAnalytics]) -> NaiveDate {
        data.iter()
            .map(|d| d.date)
            .fold(NaiveDate::MIN, NaiveDate::max)
    }
}

#[derive(Debug)]
struct MovingAverages {
    open: f32,
    high: f32,
    low: f32,
    close: f32,
}

impl MovingAverages {
    fn new(clean_data: &[CleanData], moving_average_size: usize) -> Vec<MovingAverages> {
        let mut moving_averages: Vec<MovingAverages> = Vec::new();
        for i in 0..clean_data.len() {
            if i == clean_data.len() - 1 {
                moving_averages.push(MovingAverages {
                    open: 0.0,
                    high: 0.0,
                    low: 0.0,
                    close: 0.0,
                });
                break;
            }

            let mut sum_open = 0.0;
            let mut sum_high = 0.0;
            let mut sum_low = 0.0;
            let mut sum_close = 0.0;
            let j_start = i + 1;
            let j_end;
            let j_size;

            if i < clean_data.len() - moving_average_size {
                j_end = j_start + moving_average_size;
                j_size = moving_average_size;
            } else {
                j_end = clean_data.len();
                j_size = j_end - j_start;
            }

            for row in clean_data.iter().take(j_end).skip(j_start) {
                sum_open += row.open;
                sum_high += row.high;
                sum_low += row.low;
                sum_close += row.close;
            }

            moving_averages.push(MovingAverages {
                open: format!("{:.2}", sum_open / j_size as f32).parse().unwrap(),
                high: format!("{:.2}", sum_high / j_size as f32).parse().unwrap(),
                low: format!("{:.2}", sum_low / j_size as f32).parse().unwrap(),
                close: format!("{:.2}", sum_close / j_size as f32).parse().unwrap(),
            });
        }
        moving_averages
    }
}

fn main() -> Result<(), Box<dyn Error>> {
    let raw_data_path: &Path = Path::new(INPUT_DATA_PATH_STR);
    let raw_data = RawData::new(raw_data_path)?;
    let clean_data = CleanData::new(&raw_data)?;
    let clean_data_with_analytics = CleanDataWithAnalytics::new(&clean_data, MOVING_AVERAGE_DAYS);

    println!("Loaded {} rows of data", clean_data_with_analytics.len());
    clean_data_with_analytics
        .iter()
        .take(4)
        .enumerate()
        .for_each(|(i, row)| {
            println!("Row +{} of clean data: {:?}", i, row);
        });
    clean_data_with_analytics
        .iter()
        .rev()
        .take(4)
        .rev()
        .enumerate()
        .for_each(|(i, row)| {
            println!("Row -{} of clean data: {:?}", 4 - i, row);
        });

    std::fs::create_dir_all(OUTPUT_DIRECTORY)?;
    let output_csv_path = Path::new(OUTPUT_DIRECTORY).join(OUTPUT_CSV_FILENAME);
    CleanDataWithAnalytics::save_to_csv(&clean_data_with_analytics, &output_csv_path)?;

    // Calculate the max and min values for both dimensions of the chart
    let min_date = CleanDataWithAnalytics::min_date(&clean_data_with_analytics);
    let max_date = CleanDataWithAnalytics::max_date(&clean_data_with_analytics);
    let min_value = CleanDataWithAnalytics::min_value(&clean_data_with_analytics);
    let max_value = CleanDataWithAnalytics::max_value(&clean_data_with_analytics);

    // Build the drawing area for the linear graph
    let output_linear_image_path = Path::new(OUTPUT_DIRECTORY).join(OUTPUT_LINEAR_IMAGE_FILENAME);
    let root_linear =
        BitMapBackend::new(&output_linear_image_path, OUTPUT_IMAGES_DIMENSIONS).into_drawing_area();
    root_linear.fill(&CHART_COLOR_BACKGROUND)?;

    let chart_caption_linear = format!("Linear scale from {} to {}", min_date, max_date);

    let mut chart_linear = ChartBuilder::on(&root_linear)
        .caption(chart_caption_linear, CHART_FONT.into_font())
        .margin(10)
        .x_label_area_size(40)
        .y_label_area_size(40)
        .build_cartesian_2d(min_date..max_date, min_value..max_value)?;

    chart_linear
        .configure_mesh()
        .x_label_formatter(&|date| date.format("%b %Y").to_string())
        .x_max_light_lines(0)
        .y_label_formatter(&|price| format!("{:.0}", price))
        .y_max_light_lines(10)
        .set_all_tick_mark_size(4)
        .draw()?;

    chart_linear.draw_series(LineSeries::new(
        clean_data_with_analytics.iter().map(|d| (d.date, d.close)),
        &CHART_COLOR_PRICE_SERIES,
    ))?;

    chart_linear.draw_series(LineSeries::new(
        clean_data_with_analytics
            .iter()
            .map(|d| (d.date, d.close_two_hundred_wma)),
        &CHART_COLOR_WMA_SERIES,
    ))?;

    root_linear.present()?;

    // Build the drawing area for the linear graph
    let output_log_image_path = Path::new(OUTPUT_DIRECTORY).join(OUTPUT_LOG_IMAGE_FILENAME);
    let root_log =
        BitMapBackend::new(&output_log_image_path, OUTPUT_IMAGES_DIMENSIONS).into_drawing_area();
    root_log.fill(&CHART_COLOR_BACKGROUND)?;

    let chart_caption_log = format!("Log scale from {} to {}", min_date, max_date);

    let mut chart_log = ChartBuilder::on(&root_log)
        .caption(chart_caption_log, CHART_FONT.into_font())
        .margin(10)
        .x_label_area_size(40)
        .y_label_area_size(40)
        .build_cartesian_2d(min_date..max_date, (min_value..max_value).log_scale())?;

    chart_log
        .configure_mesh()
        .x_label_formatter(&|date| date.format("%b %Y").to_string())
        .x_max_light_lines(0)
        .y_label_formatter(&|price| format!("{:.0}", price))
        .set_all_tick_mark_size(4)
        .draw()?;

    chart_log.draw_series(LineSeries::new(
        clean_data_with_analytics.iter().map(|d| (d.date, d.close)),
        &CHART_COLOR_PRICE_SERIES,
    ))?;

    chart_log.draw_series(LineSeries::new(
        clean_data_with_analytics
            .iter()
            .map(|d| (d.date, d.close_two_hundred_wma)),
        &CHART_COLOR_WMA_SERIES,
    ))?;

    root_log.present()?;

    // Generate HTML table rows
    let table_rows: String = clean_data_with_analytics
        .iter()
        .map(|d| {
            format!(
                "<tr>
                <td>{}</td>
                <td>{}</td>
                <td>{}</td>
                <td>{}</td>
                <td>{}</td>
                <td>{}</td>
                <td>{}</td>
                <td>{}</td>
                <td>{}</td>
            </tr>",
                d.date,
                d.open,
                d.high,
                d.low,
                d.close,
                d.open_two_hundred_wma,
                d.high_two_hundred_wma,
                d.low_two_hundred_wma,
                d.close_two_hundred_wma
            )
        })
        .collect::<Vec<String>>()
        .join("\n");

    // Generate HTML output
    let output_html_path = Path::new(OUTPUT_DIRECTORY).join(OUTPUT_HTML_FILENAME);
    let html_content = format!(
        "<html>
            <head>
                <title>{}</title>
            </head>
            <body>
                <h1>{}</h1>
                <a href='https://github.com/bitcoin-tools/btracker'>Link to the btracker repo</a>
                <br><br>
                <img src='{}' style='border: 1px solid black;' alt='Linear Chart'>
                <br><br>
                <img src='{}' style='border: 1px solid black;' alt='Log Chart'>
                <br><br>
<<<<<<< HEAD
                <a href='https://github.com/bitcoin-tools/btracker/raw/gh-pages/clean_data_with_analytics.csv'>Link to CSV data</a>
                <br><br>
=======
>>>>>>> 14391195
                <table border='1'>
                    <tr>
                        <th>Date</th>
                        <th>Open</th>
                        <th>High</th>
                        <th>Low</th>
                        <th>Close</th>
                        <th>Open 200-WMA</th>
                        <th>High 200-WMA</th>
                        <th>Low 200-WMA</th>
                        <th>Close 200-WMA</th>
                    </tr>
                    {}
                </table>
            </body>
        </html>",
        CHART_TITLE,
        CHART_TITLE,
        OUTPUT_LINEAR_IMAGE_FILENAME,
        OUTPUT_LOG_IMAGE_FILENAME,
        table_rows
    );
    write(output_html_path, html_content)?;

    Ok(())
}<|MERGE_RESOLUTION|>--- conflicted
+++ resolved
@@ -382,11 +382,8 @@
                 <br><br>
                 <img src='{}' style='border: 1px solid black;' alt='Log Chart'>
                 <br><br>
-<<<<<<< HEAD
                 <a href='https://github.com/bitcoin-tools/btracker/raw/gh-pages/clean_data_with_analytics.csv'>Link to CSV data</a>
                 <br><br>
-=======
->>>>>>> 14391195
                 <table border='1'>
                     <tr>
                         <th>Date</th>
