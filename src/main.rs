--- conflicted
+++ resolved
@@ -556,10 +556,7 @@
           <td>{current_year_high}</td>
           <td>{current_year_low}</td>
           <td>{current_year_close}</td>
-<<<<<<< HEAD
           <td>{current_year_volume}</td>
-=======
->>>>>>> 0323ce7f
         </tr>"
                 )
             })
