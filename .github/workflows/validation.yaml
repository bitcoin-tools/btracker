--- conflicted
+++ resolved
@@ -99,15 +99,12 @@
       }}
     runs-on: ubuntu-latest
     steps:
-<<<<<<< HEAD
+      - name: Checkout repository
+        uses: actions/checkout@v4
       - name: Check spelling
         uses: rojopolis/spellcheck-github-actions@v0
         with:
           config_path: 'resources/config/spellcheck.yaml'
-=======
-      - name: Checkout repository
-        uses: actions/checkout@v4
->>>>>>> 9614cfb9
       - name: Lint the markdown
         uses: avto-dev/markdown-lint@v1
         with:
